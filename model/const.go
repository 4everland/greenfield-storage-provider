package model

import "strings"

// define storage provider include service
var (
	// GatewayService defines the name of gateway service
	GatewayService = strings.ToLower("Gateway")
	// UploaderService defines the name of uploader service
	UploaderService = strings.ToLower("Uploader")
	// DownloaderService defines the name of downloader service
	DownloaderService = strings.ToLower("Downloader")
	// ChallengeService defines the name of challenge service
	ChallengeService = strings.ToLower("Challenge")
	// TaskNodeService defines the name of task node service
	TaskNodeService = strings.ToLower("TaskNode")
	// ReceiverService defines the name of receiver service
	ReceiverService = strings.ToLower("Receiver")
	// SignerService defines the name of signer service
	SignerService = strings.ToLower("Signer")
	// MetadataService defines the name of metadata service
	MetadataService = strings.ToLower("Metadata")
	// BlockSyncerService defines the name of block sync service
	BlockSyncerService = strings.ToLower("BlockSyncer")
	// ManagerService defines the name of manager service
	ManagerService = strings.ToLower("Manager")
)

// SpServiceDesc defines the service description in storage provider
var SpServiceDesc = map[string]string{
	GatewayService:     "Receives the sdk request",
	UploaderService:    "Uploads object payload to greenfield",
	DownloaderService:  "Downloads object from the backend and statistical read traffic",
	ChallengeService:   "Provides the ability to query the integrity hash and piece data",
	TaskNodeService:    "Executes background task",
	ReceiverService:    "Receives data pieces of an object from other storage provider and store",
	SignerService:      "Sign the transaction and broadcast to chain",
	MetadataService:    "Provides the ability to query meta data",
	BlockSyncerService: "Syncs block data to db",
}

// define storage provider service gRPC default address
const (
	// GatewayHTTPAddress default HTTP address of gateway
	GatewayHTTPAddress = "localhost:9033"
	// UploaderGRPCAddress default gRPC address of uploader
	UploaderGRPCAddress = "localhost:9133"
	// DownloaderGRPCAddress default gRPC address of downloader
	DownloaderGRPCAddress = "localhost:9233"
	// ChallengeGRPCAddress default gRPC address of challenge
	ChallengeGRPCAddress = "localhost:9333"
	// TaskNodeGRPCAddress default gRPC address of task node
	TaskNodeGRPCAddress = "localhost:9433"
	// ReceiverGRPCAddress default gRPC address of receiver
	ReceiverGRPCAddress = "localhost:9533"
	// SignerGRPCAddress default gRPC address of signer
	SignerGRPCAddress = "localhost:9633"
	// MetadataGRPCAddress default gRPC address of meta data service
	MetadataGRPCAddress = "localhost:9733"
)

// define greenfield chain default address
const (
	// GreenfieldAddress default greenfield chain address
	GreenfieldAddress = "localhost:9090"
	// TendermintAddress default Tendermint address
	TendermintAddress = "http://localhost:26750"
	// GreenfieldChainID default greenfield chainID
	GreenfieldChainID = "greenfield_9000-1741"
	// WhiteListCIDR default whitelist CIDR
	WhiteListCIDR = "127.0.0.1/32"
)

// environment constants
const (
	// SpDBUser defines env variable name for sp db user name
	SpDBUser = "SP_DB_USER"
	// SpDBPasswd defines env variable name for sp db user passwd
	SpDBPasswd = "SP_DB_PASSWORD"
	// SpDBAddress defines env variable name for sp db address
	SpDBAddress = "SP_DB_ADDRESS"
	// SpDBDataBase defines env variable name for sp db database
	SpDBDataBase = "SP_DB_DATABASE"

	// SpOperatorAddress defines env variable name for sp operator address
	SpOperatorAddress = "greenfield-storage-provider"
	// SpSignerAPIKey defines env variable for signer api key
	SpSignerAPIKey = "SIGNER_API_KEY"
	// SpOperatorPrivKey defines env variable name for sp operator priv key
	SpOperatorPrivKey = "SIGNER_OPERATOR_PRIV_KEY"
	// SpFundingPrivKey defines env variable name for sp funding priv key
	SpFundingPrivKey = "SIGNER_FUNDING_PRIV_KEY"
	// SpApprovalPrivKey defines env variable name for sp approval priv key
	SpApprovalPrivKey = "SIGNER_APPROVAL_PRIV_KEY"
	// SpSealPrivKey defines env variable name for sp seal priv key
	SpSealPrivKey = "SIGNER_SEAL_PRIV_KEY"
	// DsnBlockSyncer defines env variable name for block syncer dsn
	DsnBlockSyncer = "BLOCK_SYNCER_DSN"
)

<<<<<<< HEAD
// define cache size
const (
	// LruCacheLimit define maximum number of cached items in service trace queue
	LruCacheLimit = 8192
)

// RPC config
const (
	// MaxCallMsgSize defines gPRCt max send or recv msg size
	MaxCallMsgSize = 25 * 1024 * 1024
	// MaxRetryCount defines getting the latest height from the RPC client max retry count
	MaxRetryCount = 50
)

// define gateway constants
const (
	// DefaultStreamBufSize defines gateway stream forward payload buf size
	DefaultStreamBufSize = 64 * 1024
	// DefaultTimeoutHeight defines approval timeout height
	DefaultTimeoutHeight = 100
	// DefaultPartitionSize defines partition size
	DefaultPartitionSize = 10_000
)

// define downloader constants
const (
	// DefaultReadQuotaSize defines bucket's default quota size
	DefaultReadQuotaSize = 10 * 1024 * 1024 * 1024
)

=======
>>>>>>> b45031d0
// http header constants
const (
	// ContentTypeHeader is used to indicate the media type of the resource
	ContentTypeHeader = "Content-Type"
	// ETagHeader is an MD5 digest of the object data
	ETagHeader = "ETag"
	// RangeHeader asks the server to send only a portion of an HTTP message back to a client
	RangeHeader = "Range"
	// ContentRangeHeader response HTTP header indicates where in a full body message a partial message belongs
	ContentRangeHeader = "Content-Range"
	// OctetStream is used to indicate the binary files
	OctetStream = "application/octet-stream"
	// ContentTypeJSONHeaderValue is used to indicate json
	ContentTypeJSONHeaderValue = "application/json"
	// ContentTypeXMLHeaderValue is used to indicate xml
	ContentTypeXMLHeaderValue = "application/xml"

	// SignAlgorithm uses secp256k1 with the ECDSA algorithm
	SignAlgorithm = "ECDSA-secp256k1"
	// SignedMsg is the request hash
	SignedMsg = "SignedMsg"
	// Signature is the request signature
	Signature = "Signature"
	// SignTypeV1 is an authentication algorithm, which is used by dapps
	SignTypeV1 = "authTypeV1"
	// SignTypeV2 is an authentication algorithm, which is used by metamask
	SignTypeV2 = "authTypeV2"

	// GetApprovalPath defines get-approval path style suffix
	GetApprovalPath = "/greenfield/admin/v1/get-approval"
	// ActionQuery defines get-approval's type, currently include create bucket and create object
	ActionQuery = "action"
	// ChallengePath defines challenge path style suffix
	ChallengePath = "/greenfield/admin/v1/challenge"
	// SyncPath defines sync-object path style
	SyncPath = "/greenfield/receiver/v1/sync-piece"
	// GnfdRequestIDHeader defines trace-id, trace request in sp
	GnfdRequestIDHeader = "X-Gnfd-Request-ID"
	// GnfdTransactionHashHeader defines blockchain tx-hash
	GnfdTransactionHashHeader = "X-Gnfd-Txn-Hash"
	// GnfdAuthorizationHeader defines authorization, verify signature and check authorization
	GnfdAuthorizationHeader = "Authorization"
	// GnfdObjectIDHeader defines object id
	GnfdObjectIDHeader = "X-Gnfd-Object-ID"
	// GnfdPieceIndexHeader defines piece idx, which is used by challenge
	GnfdPieceIndexHeader = "X-Gnfd-Piece-Index"
	// GnfdRedundancyIndexHeader defines redundancy idx, which is used by challenge
	GnfdRedundancyIndexHeader = "X-Gnfd-Redundancy-Index"
	// GnfdIntegrityHashHeader defines integrity hash, which is used by challenge and receiver
	GnfdIntegrityHashHeader = "X-Gnfd-Integrity-Hash"
	// GnfdPieceHashHeader defines piece hash list, which is used by challenge
	GnfdPieceHashHeader = "X-Gnfd-Piece-Hash"
	// GnfdUnsignedApprovalMsgHeader defines unsigned msg, which is used by get-approval
	GnfdUnsignedApprovalMsgHeader = "X-Gnfd-Unsigned-Msg"
	// GnfdSignedApprovalMsgHeader defines signed msg, which is used by get-approval
	GnfdSignedApprovalMsgHeader = "X-Gnfd-Signed-Msg"
	// GnfdObjectInfoHeader define object info, which is used by receiver
	GnfdObjectInfoHeader = "X-Gnfd-Object-Info"
	// GnfdReplicaIdxHeader defines replica idx, which is used by receiver
	GnfdReplicaIdxHeader = "X-Gnfd-Replica-Idx"
	// GnfdSegmentSizeHeader defines segment size, which is used by receiver
	GnfdSegmentSizeHeader = "X-Gnfd-Segment-Size"
	// GnfdIntegrityHashSignatureHeader defines integrity hash signature, which is used by receiver
	GnfdIntegrityHashSignatureHeader = "X-Gnfd-Integrity-Hash-Signature"
)

// define all kinds of size
const (
	// LruCacheLimit define maximum number of cached items in service trace queue
	LruCacheLimit = 8192
	// MaxCallMsgSize defines gPRC max send or receive msg size
	MaxCallMsgSize = 25 * 1024 * 1024
	// DefaultReadQuotaSize defines bucket's default quota size
	DefaultReadQuotaSize = 10 * 1024 * 1024 * 1024
	// DefaultStreamBufSize defines gateway stream forward payload buf size
	DefaultStreamBufSize = 64 * 1024
	// DefaultTimeoutHeight defines approval timeout height
	DefaultTimeoutHeight = 100
)

// define table name constant of block syncer db
const (
	// BucketTableName defines the name of bucket table
	BucketTableName = "bucket"
	// ObjectTableName defines the name of object table
	ObjectTableName = "object"
)<|MERGE_RESOLUTION|>--- conflicted
+++ resolved
@@ -98,39 +98,6 @@
 	DsnBlockSyncer = "BLOCK_SYNCER_DSN"
 )
 
-<<<<<<< HEAD
-// define cache size
-const (
-	// LruCacheLimit define maximum number of cached items in service trace queue
-	LruCacheLimit = 8192
-)
-
-// RPC config
-const (
-	// MaxCallMsgSize defines gPRCt max send or recv msg size
-	MaxCallMsgSize = 25 * 1024 * 1024
-	// MaxRetryCount defines getting the latest height from the RPC client max retry count
-	MaxRetryCount = 50
-)
-
-// define gateway constants
-const (
-	// DefaultStreamBufSize defines gateway stream forward payload buf size
-	DefaultStreamBufSize = 64 * 1024
-	// DefaultTimeoutHeight defines approval timeout height
-	DefaultTimeoutHeight = 100
-	// DefaultPartitionSize defines partition size
-	DefaultPartitionSize = 10_000
-)
-
-// define downloader constants
-const (
-	// DefaultReadQuotaSize defines bucket's default quota size
-	DefaultReadQuotaSize = 10 * 1024 * 1024 * 1024
-)
-
-=======
->>>>>>> b45031d0
 // http header constants
 const (
 	// ContentTypeHeader is used to indicate the media type of the resource
@@ -203,12 +170,16 @@
 	LruCacheLimit = 8192
 	// MaxCallMsgSize defines gPRC max send or receive msg size
 	MaxCallMsgSize = 25 * 1024 * 1024
+	// MaxRetryCount defines getting the latest height from the RPC client max retry count
+	MaxRetryCount = 50
 	// DefaultReadQuotaSize defines bucket's default quota size
 	DefaultReadQuotaSize = 10 * 1024 * 1024 * 1024
 	// DefaultStreamBufSize defines gateway stream forward payload buf size
 	DefaultStreamBufSize = 64 * 1024
 	// DefaultTimeoutHeight defines approval timeout height
 	DefaultTimeoutHeight = 100
+	// DefaultPartitionSize defines partition size
+	DefaultPartitionSize = 10_000
 )
 
 // define table name constant of block syncer db
